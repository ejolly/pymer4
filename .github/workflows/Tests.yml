--- conflicted
+++ resolved
@@ -34,25 +34,8 @@
     strategy:
       fail-fast: true
       matrix:
-<<<<<<< HEAD
-        py_ver: [3.8, 3.9]
-        os: [ubuntu-latest, macos-latest]
-        experimental: [false]
-        include:
-          - py_ver: 3.7
-            os: macos-latest
-            experimental: true
-          - py_ver: 3.7
-            os: ubuntu-latest
-            experimental: false
-
-    outputs:
-      # tarballs are py3X job-specific
-      conda-tarball: ${{ steps.conda-bld.outputs.conda-tarball }}
-=======
         py_ver: [3.7, 3.8, 3.9]
         os: [ubuntu-latest]
->>>>>>> ce1069d1
 
     steps:
 
@@ -77,11 +60,8 @@
           PY_VER: ${{ matrix.py_ver }}
         run: |
           conda config --set always_yes yes --set changeps1 no
-<<<<<<< HEAD
           conda create -n pkg_test -c conda-forge python=$PY_VER 'r-lmerTest' 'r-emmeans' 'rpy2'
-=======
-          conda create -n pkg_test -c conda-forge python=$PY_VER 'r-lmerTest' 'r-emmeans' rpy2
->>>>>>> ce1069d1
+
           conda activate pkg_test
           pip install -r requirements-dev.txt
           pip install .
