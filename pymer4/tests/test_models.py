from pymer4.models import Lmer, Lm, Lm2
from pymer4.bridge import pandas2R, R2pandas
import pandas as pd
import numpy as np
from scipy.special import logit
from scipy.stats import ttest_ind
import os
import pytest
from rpy2.rinterface_lib.embedded import RRuntimeError
from rpy2.robjects.packages import importr
import rpy2.robjects as ro

stats = importr("stats")
base = importr("base")

np.random.seed(10)

os.environ[
    "KMP_DUPLICATE_LIB_OK"
] = "True"  # Recent versions of rpy2 sometimes cause the python kernel to die when running R code; this handles that


def test_gaussian_lm2(df):

    model = Lm2("DV ~ IV3 + IV2", group="Group", data=df)
    model.fit(summarize=False)
    assert model.coefs.shape == (3, 8)
    estimates = np.array([16.11554138, -1.38425772, 0.59547697])
    assert np.allclose(model.coefs["Estimate"], estimates, atol=0.001)
    assert model.fixef.shape == (47, 3)

    assert model.rsquared is not None
    assert model.rsquared_adj is not None
    assert len(model.rsquared_per_group) == 47
    assert len(model.rsquared_adj_per_group) == 47
    assert len(model.fits) == model.data.shape[0]
    assert len(model.residuals) == model.data.shape[0]
    assert "fits" in model.data.columns
    assert "residuals" in model.data.columns

    # Test bootstrapping and permutation tests
    model.fit(permute=500, conf_int="boot", n_boot=500, summarize=False)
    assert model.ci_type == "boot (500)"
    assert model.sig_type == "permutation (500)"


def test_gaussian_lm(df):

    model = Lm("DV ~ IV1 + IV3", data=df)
    model.fit(summarize=False)

    assert model.coefs.shape == (3, 8)
    estimates = np.array([42.24840439, 0.24114414, -3.34057784])
    assert np.allclose(model.coefs["Estimate"], estimates, atol=0.001)

    # Test robust SE against statsmodels
    standard_se = np.array([6.83783939, 0.30393886, 3.70656475])
    assert np.allclose(model.coefs["SE"], standard_se, atol=0.001)

    hc0_se = np.array([7.16661817, 0.31713064, 3.81918182])
    model.fit(robust="hc0", summarize=False)
    assert np.allclose(model.coefs["SE"], hc0_se, atol=0.001)

    hc1_se = np.array([7.1857547, 0.31797745, 3.82937992])
    # hc1 is the default
    model.fit(robust=True, summarize=False)
    assert np.allclose(model.coefs["SE"], hc1_se, atol=0.001)

    hc2_se = np.array([7.185755, 0.317977, 3.829380])
    model.fit(robust="hc1", summarize=False)
    assert np.allclose(model.coefs["SE"], hc2_se, atol=0.001)

    hc3_se = np.array([7.22466699, 0.31971942, 3.84863701])
    model.fit(robust="hc3", summarize=False)
    assert np.allclose(model.coefs["SE"], hc3_se, atol=0.001)

    hac_lag1_se = np.array([8.20858448, 0.39184764, 3.60205873])
    model.fit(robust="hac", summarize=False)
    assert np.allclose(model.coefs["SE"], hac_lag1_se, atol=0.001)

    # Test bootstrapping
    model.fit(summarize=False, conf_int="boot")
    assert model.ci_type == "boot (500)"

    # Test permutation
    model.fit(summarize=False, permute=500)
    assert model.sig_type == "permutation (500)"

    # Test WLS
    df_two_groups = df.query("IV3 in [0.5, 1.0]").reset_index(drop=True)
    x = df_two_groups.query("IV3 == 0.5").DV.values
    y = df_two_groups.query("IV3 == 1.0").DV.values

    # Fit new a model using a categorical predictor with unequal variances (WLS)
    model = Lm("DV ~ IV3", data=df_two_groups)
    model.fit(summarize=False, weights="IV3")
    assert model.estimator == "WLS"

    # Make sure welch's t-test lines up with scipy
    wls = np.abs(model.coefs.loc["IV3", ["T-stat", "P-val"]].values)
    scit = np.abs(ttest_ind(x, y, equal_var=False))
    assert all([np.allclose(a, b) for a, b in zip(wls, scit)])


def test_gaussian_lmm(df):

    model = Lmer("DV ~ IV3 + IV2 + (IV2|Group) + (1|IV3)", data=df)
    opt_opts = "optimizer='Nelder_Mead', optCtrl = list(FtolAbs=1e-8, XtolRel=1e-8)"
    model.fit(summarize=False, control=opt_opts)

    assert model.coefs.shape == (3, 8)
    estimates = np.array([12.04334602, -1.52947016, 0.67768509])
    assert np.allclose(model.coefs["Estimate"], estimates, atol=0.001)

    assert isinstance(model.fixef, list)
    assert (model.fixef[0].index.astype(int) == df.Group.unique()).all()
    assert (model.fixef[1].index.astype(float) == df.IV3.unique()).all()
    assert model.fixef[0].shape == (47, 3)
    assert model.fixef[1].shape == (3, 3)

    assert isinstance(model.ranef, list)
    assert model.ranef[0].shape == (47, 2)
    assert model.ranef[1].shape == (3, 1)
    assert (model.ranef[1].index == ["0.5", "1", "1.5"]).all()

    assert model.ranef_corr.shape == (1, 3)
    assert model.ranef_var.shape == (4, 3)

    assert np.allclose(model.coefs.loc[:, "Estimate"], model.fixef[0].mean(), atol=0.01)

    # Test predict
    # Little hairy to we test a few different cases. If a dataframe with non-matching
    # column names is passed in, but we only used fixed-effects to make predictions,
    # then R will not complain and will return population level predictions given the
    # model's original data. This is undesirable behavior, so pymer tries to naively
    # check column names in Python first and checks the predictions against the
    # originally fitted values second. This is works fine except when there are
    # categorical predictors which get expanded out to a design matrix internally in R.
    # Unfortunately we can't easily pre-expand this to check against the column names of
    # the model matrix.

    # Test circular prediction which should raise error
    with pytest.raises(ValueError):
        assert np.allclose(model.predict(model.data), model.data.fits)

    # Same thing, but skip the prediction verification; no error
    assert np.allclose(
        model.predict(model.data, verify_predictions=False), model.data.fits
    )

    # Test on data that has no matching columns;
    X = pd.DataFrame(np.random.randn(model.data.shape[0], model.data.shape[1] - 1))

    # Should raise error no matching columns, caught by checks in Python
    with pytest.raises(ValueError):
        model.predict(X)

    # If user skips Python checks, then pymer raises an error if the predictions match
    # the population predictions from the model's original data (which is what predict()
    # in R will do by default).
    with pytest.raises(ValueError):
        model.predict(X, skip_data_checks=True, use_rfx=False)

    # If the user skips check, but tries to predict with rfx then R will complain so we
    # can check for an exception raised from R rather than pymer
    with pytest.raises((RRuntimeError, ValueError)):
        model.predict(X, skip_data_checks=True, use_rfx=True)

    # Finally a user can turn off every kind of check in which case we expect circular predictions
    pop_preds = model.predict(model.data, use_rfx=False, verify_predictions=False)
    assert np.allclose(
        pop_preds,
        model.predict(
            X,
            use_rfx=False,
            skip_data_checks=True,
            verify_predictions=False,
        ),
    )

    # Test prediction with categorical variables
    df["DV_ll"] = df.DV_l.apply(lambda x: "yes" if x == 1 else "no")
    m = Lmer("DV ~ IV3 + DV_ll + (IV2|Group) + (1|IV3)", data=df)
    m.fit(summarize=False)

    # Should fail because column name checks don't understand expanding levels of
    # categorical variable into new design matrix columns, as the checks are in Python
    # but R handles the design matrix conversion
    with pytest.raises(ValueError):
        m.predict(m.data, verify_predictions=False)

    # Should fail because of circular predictions
    with pytest.raises(ValueError):
        m.predict(m.data, skip_data_checks=True)

    # Test simulate
    out = model.simulate(2)
    assert isinstance(out, pd.DataFrame)
    assert out.shape == (model.data.shape[0], 2)

    out = model.simulate(2, use_rfx=True)
    assert isinstance(out, pd.DataFrame)
    assert out.shape == (model.data.shape[0], 2)

    # Test confint
    # Wald confidence interval
    wald_confint = model.confint()

    assert isinstance(wald_confint, pd.DataFrame)
    assert wald_confint.shape == (8, 2)
    # there should be no estimates for the random effects
    assert wald_confint["2.5 %"].isna().sum() == 5
    # bootstrapped confidence intervals
    boot_confint = model.confint(method="boot", nsim=10)
    assert isinstance(boot_confint, pd.DataFrame)
    assert boot_confint.shape == (8, 2)
    # ci for random effects should be estimates by bootstrapping
    assert boot_confint["2.5 %"].isna().sum() == 0

<<<<<<< HEAD
=======
    # test seed for confint
    boot_df1 = model.confint(method="boot", nsim=10)
    boot_df2 = model.confint(method="boot", nsim=10)
    assert not boot_df1.equals(boot_df2)
    boot_df1 = model.confint(method="boot", nsim=10, seed=123)
    boot_df2 = model.confint(method="boot", nsim=10, seed=123)
    assert boot_df1.equals(boot_df2)

>>>>>>> bea6eb1f
    # Smoketest for old_optimizer
    model.fit(summarize=False, old_optimizer=True)

    # test fixef code for 1 fixed effect
    model = Lmer("DV ~ IV3 + IV2 + (IV2|Group)", data=df)
    model.fit(summarize=False, control=opt_opts)

    assert (model.fixef.index.astype(int) == df.Group.unique()).all()
    assert model.fixef.shape == (47, 3)
    assert np.allclose(model.coefs.loc[:, "Estimate"], model.fixef.mean(), atol=0.01)

    # test fixef code for 0 fixed effects
    model = Lmer("DV ~ (IV2|Group) + (1|IV3)", data=df)
    model.fit(summarize=False, control=opt_opts)

    assert isinstance(model.fixef, list)
    assert (model.fixef[0].index.astype(int) == df.Group.unique()).all()
    assert (model.fixef[1].index.astype(float) == df.IV3.unique()).all()
    assert model.fixef[0].shape == (47, 2)
    assert model.fixef[1].shape == (3, 2)


def test_contrasts(gammas):

    grouped_means = gammas.groupby("ROI")["bold"].mean()
    model = Lmer("bold ~ ROI + (1|subject)", data=gammas)

    custom_contrast = grouped_means["AG"] - np.mean(
        [grouped_means["IPS"], grouped_means["V1"]]
    )
    grand_mean = grouped_means.mean()

    con1 = grouped_means["V1"] - grouped_means["IPS"]
    con2 = grouped_means["AG"] - grouped_means["IPS"]
    intercept = grouped_means["IPS"]

    # Treatment contrasts with non-alphabetic order
    model.fit(factors={"ROI": ["IPS", "V1", "AG"]}, summarize=False)

    assert np.allclose(model.coefs.loc["(Intercept)", "Estimate"], intercept)
    assert np.allclose(model.coefs.iloc[1, 0], con1)
    assert np.allclose(model.coefs.iloc[2, 0], con2)

    # Polynomial contrasts
    model.fit(factors={"ROI": ["IPS", "V1", "AG"]}, ordered=True, summarize=False)

    assert np.allclose(model.coefs.loc["(Intercept)", "Estimate"], grand_mean)
    assert np.allclose(model.coefs.iloc[1, 0], 0.870744)  # From R
    assert np.allclose(model.coefs.iloc[2, 0], 0.609262)  # From R

    # Custom contrasts
    model.fit(factors={"ROI": {"AG": 1, "IPS": -0.5, "V1": -0.5}}, summarize=False)

    assert np.allclose(model.coefs.loc["(Intercept)", "Estimate"], grand_mean)
    assert np.allclose(model.coefs.iloc[1, 0], custom_contrast)


def test_post_hoc(df):
    np.random.seed(1)
    model = Lmer("DV ~ IV1*IV3*DV_l + (IV1|Group)", data=df, family="gaussian")
    model.fit(
        factors={"IV3": ["0.5", "1.0", "1.5"], "DV_l": ["0", "1"]}, summarize=False
    )

    marginal, contrasts = model.post_hoc(marginal_vars="IV3", p_adjust="dunnet")

    assert marginal.shape[0] == 3
    assert contrasts.shape[0] == 3

    marginal, contrasts = model.post_hoc(marginal_vars=["IV3", "DV_l"])
    assert marginal.shape[0] == 6
    assert contrasts.shape[0] == 15


def test_logistic_lm(df):
    model = Lm("DV_l ~ IV1", data=df, family="binomial")
    model.fit(summarize=False)

    # Basic checks
    assert model.coefs.shape == (2, 13)
    assert "OR" in model.coefs.columns and "Prob" in model.coefs.columns

    # Should be able to compare to R glm()
    rdf = pandas2R(df)
    r_model = stats.glm("DV_l ~ IV1", family="binomial", data=rdf)
    get_summary = ro.r(
        """
        function(m){
        out <- data.frame(unclass(summary(m))$coefficients)
        out
        }
        """
    )
    summary = R2pandas(get_summary(r_model))

    # Compare output
    for rcol, pcol in zip(
        ["Estimate", "Std..Error", "z.value", "Pr...z.."],
        ["Estimate", "SE", "Z-stat", "P-val"],
    ):
        assert np.allclose(model.coefs[pcol], summary[rcol])

    # Test prediction
    assert np.allclose(
        model.predict(model.data),
        model.data.fit_probs,
    )
    assert np.allclose(
        model.predict(model.data, pred_type="link"),
        model.data.fits,
    )


def test_logistic_lmm(df):

    model = Lmer("DV_l ~ IV1+ (IV1|Group)", data=df, family="binomial")
    model.fit(summarize=True)
    assert np.allclose(
        model.coefs.loc["(Intercept)", "Prob"], model.data.DV_l.mean(), atol=0.01
    )

    assert model.coefs.shape == (2, 13)
    estimates = np.array([-0.16098421, 0.00296261])
    assert np.allclose(model.coefs["Estimate"], estimates, atol=0.001)

    assert isinstance(model.fixef, pd.core.frame.DataFrame)
    assert model.fixef.shape == (47, 2)

    assert isinstance(model.ranef, pd.core.frame.DataFrame)
    assert model.ranef.shape == (47, 2)

    assert np.allclose(model.coefs.loc[:, "Estimate"], model.fixef.mean(), atol=0.01)

    # Test prediction
    # By default we give back probs
    assert np.allclose(
        model.predict(model.data, use_rfx=True, verify_predictions=False),
        model.data.fits,
    )
    # But can convert to logits like .decision_function in sklearn
    assert np.allclose(
        model.predict(model.data, use_rfx=True, pred_type="link"),
        logit(model.data.fits),
    )

    # Test RFX only
    model = Lmer("DV_l ~ 0 + (IV1|Group)", data=df, family="binomial")
    model.fit(summarize=False)
    assert model.fixef.shape == (47, 2)

    model = Lmer("DV_l ~ 0 + (IV1|Group) + (1|IV3)", data=df, family="binomial")
    model.fit(summarize=False)
    assert isinstance(model.fixef, list)
    assert model.fixef[0].shape == (47, 2)
    assert model.fixef[1].shape == (3, 2)


def test_anova(df):

    np.random.seed(1)
    df["DV_l2"] = np.random.randint(0, 4, df.shape[0])
    model = Lmer("DV ~ IV3*DV_l2 + (IV3|Group)", data=df)
    model.fit(summarize=False)
    out = model.anova()
    assert all(out.index == ["IV3", "DV_l2", "IV3:DV_l2"])
    assert out.shape == (3, 7)
    out = model.anova(force_orthogonal=True)
    assert all(out.index == ["IV3", "DV_l2", "IV3:DV_l2"])
    assert out.shape == (3, 7)


def test_poisson_lmm(df):
    np.random.seed(1)
    df["DV_int"] = np.random.randint(1, 10, df.shape[0])
    m = Lmer("DV_int ~ IV3 + (1|Group)", data=df, family="poisson")
    m.fit(summarize=False)
    assert m.family == "poisson"
    assert m.coefs.shape == (2, 7)
    assert "Z-stat" in m.coefs.columns

    # Test RFX only
    model = Lmer("DV_int ~ 0 + (IV1|Group)", data=df, family="poisson")
    model.fit(summarize=False)
    assert model.fixef.shape == (47, 2)

    model = Lmer("DV_int ~ 0 + (IV1|Group) + (1|IV3)", data=df, family="poisson")
    model.fit(summarize=False)
    assert isinstance(model.fixef, list)
    assert model.fixef[0].shape == (47, 2)
    assert model.fixef[1].shape == (3, 2)


def test_gamma_lmm(df):

    np.random.seed(1)
    df["DV_g"] = np.random.uniform(1, 2, size=df.shape[0])
    m = Lmer("DV_g ~ IV3 + (1|Group)", data=df, family="gamma")
    m.fit(summarize=False)
    assert m.family == "gamma"
    assert m.coefs.shape == (2, 7)

    # Test RFX only; these work but the optimizer in R typically crashes if the model is especially bad fit so commenting out until a better dataset is acquired

    # model = Lmer("DV_g ~ 0 + (IV1|Group)", data=df, family="gamma")
    # model.fit(summarize=False)
    # assert model.fixef.shape == (47, 2)

    model = Lmer("DV_g ~ 0 + (IV1|Group) + (1|IV3)", data=df, family="gamma")
    model.fit(summarize=False)
    assert isinstance(model.fixef, list)
    assert model.fixef[0].shape == (47, 2)
    assert model.fixef[1].shape == (3, 2)


def test_inverse_gaussian_lmm(df):

    np.random.seed(1)
    df["DV_g"] = np.random.uniform(1, 2, size=df.shape[0])
    m = Lmer("DV_g ~ IV3 + (1|Group)", data=df, family="inverse_gaussian")
    m.fit(summarize=False, old_optimizer=True)
    assert m.family == "inverse_gaussian"
    assert m.coefs.shape == (2, 7)

    # Test RFX only; these work but the optimizer in R typically crashes if the model is especially bad fit so commenting out until a better dataset is acquired

    # model = Lmer("DV_g ~ 0 + (IV1|Group)", data=df, family="inverse_gaussian")
    # model.fit(summarize=False)
    # assert model.fixef.shape == (47, 2)

    # model = Lmer("DV_g ~ 0 + (IV1|Group) + (1|IV3)", data=df, family="inverse_gaussian")
    # model.fit(summarize=False)
    # assert isinstance(model.fixef, list)
    # assert model.fixef[0].shape == (47, 2)
    # assert model.fixef[1].shape == (3, 2)


def test_lmer_opt_passing(df):

    model = Lmer("DV ~ IV2 + (IV2|Group)", data=df)
    opt_opts = "optCtrl = list(ftol_abs=1e-8, xtol_abs=1e-8)"
    model.fit(summarize=False, control=opt_opts)
    estimates = np.array([10.301072, 0.682124])
    assert np.allclose(model.coefs["Estimate"], estimates, atol=0.001)
    # On some hardware the optimizer will still fail to converge
    # assert len(model.warnings) == 0

    model = Lmer("DV ~ IV2 + (IV2|Group)", data=df)
    opt_opts = "optCtrl = list(ftol_abs=1e-4, xtol_abs=1e-4)"
    model.fit(summarize=False, control=opt_opts)
    assert len(model.warnings) >= 1


def test_glmer_opt_passing(df):

    np.random.seed(1)
    df["DV_int"] = np.random.randint(1, 10, df.shape[0])
    m = Lmer("DV_int ~ IV3 + (1|Group)", data=df, family="poisson")
    m.fit(
        summarize=False, control="optCtrl = list(FtolAbs=1e-1, FtolRel=1e-1, maxfun=10)"
    )
    assert len(m.warnings) >= 1


tests_ = [
    test_gaussian_lm2,
    test_gaussian_lm,
    test_gaussian_lmm,
    test_post_hoc,
    test_logistic_lmm,
    test_anova,
    test_poisson_lmm,
    # test_gamma_lmm,
    test_inverse_gaussian_lmm,
    test_lmer_opt_passing,
    test_glmer_opt_passing,
]


@pytest.mark.parametrize("model", tests_)
def test_Pool(model, df):
    from multiprocessing import get_context

    # squeeze model functions through Pool pickling
    print("Pool", model.__name__)
    with get_context("spawn").Pool(1) as pool:
        _ = pool.apply(model, [df])<|MERGE_RESOLUTION|>--- conflicted
+++ resolved
@@ -217,8 +217,6 @@
     # ci for random effects should be estimates by bootstrapping
     assert boot_confint["2.5 %"].isna().sum() == 0
 
-<<<<<<< HEAD
-=======
     # test seed for confint
     boot_df1 = model.confint(method="boot", nsim=10)
     boot_df2 = model.confint(method="boot", nsim=10)
@@ -227,7 +225,6 @@
     boot_df2 = model.confint(method="boot", nsim=10, seed=123)
     assert boot_df1.equals(boot_df2)
 
->>>>>>> bea6eb1f
     # Smoketest for old_optimizer
     model.fit(summarize=False, old_optimizer=True)
 
