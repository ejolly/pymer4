import numpy as np
import pandas as pd
import pytest
import os
from pymer4.models import Lmer, Lm2
from pymer4.utils import get_resource_path
from pymer4.stats import (
    cohens_d,
    perm_test,
    boot_func,
    tost_equivalence,
    _mean_diff,
    lrt,
)


def test_cohens_d():
    x = np.random.normal(loc=2, size=100)
    y = np.random.normal(loc=2.2, size=100)
    result = cohens_d(x, y, n_jobs=1, n_boot=500)
    assert len(result) == 2
    result = cohens_d(x, y, paired=True, n_jobs=1, n_boot=500)
    assert len(result) == 2
    y = np.random.normal(loc=2.5, size=15)
    result = cohens_d(x, y, equal_var=False, n_jobs=1, n_boot=500)
    result = cohens_d(x, y=None, equal_var=False, n_jobs=1, n_boot=500)
    assert len(result) == 2


def test_perm_test():
    x = np.random.normal(loc=2, size=10)
    y = np.random.normal(loc=2.5, size=15)
    result = perm_test(x, y, stat="tstat", n_perm=500, n_jobs=1, return_dist=True)
    assert len(result) == 3
    y = np.random.normal(loc=2.5, size=10)
    result = perm_test(
        x, y, stat="tstat-paired", n_perm=500, n_jobs=1, return_dist=False
    )
    assert len(result) == 2
    result = perm_test(x, y, stat="cohensd", n_perm=500, n_jobs=1, return_dist=False)
    assert len(result) == 2
    result = perm_test(x, y, stat="pearsonr", n_perm=500, n_jobs=1, return_dist=False)
    assert len(result) == 2
    result = perm_test(x, y, stat="spearmanr", n_perm=500, n_jobs=1, return_dist=False)
    assert len(result) == 2
    result = perm_test(x, y=None, stat="tstat", n_perm=500, n_jobs=1, return_dist=False)


def test_tost():
    np.random.seed(10)
    lower, upper = -0.1, 0.1
    x, y = np.random.normal(0.145, 0.025, 35), np.random.normal(0.16, 0.05, 17)
    result = tost_equivalence(x, y, lower, upper, n_perm=500)
    assert result["In_Equivalence_Range"] is True
    assert result["Means_Are_Different"] is False
    np.random.seed(1)
    x, y = np.random.normal(0.12, 0.025, 35), np.random.normal(0.14, 0.05, 17)
    result = tost_equivalence(x, y, lower, upper)
    assert result["In_Equivalence_Range"] is True
    assert result["Means_Are_Different"] is True
    x, y = np.random.normal(0.32, 0.025, 35), np.random.normal(0.14, 0.05, 17)
    result = tost_equivalence(x, y, lower, upper)
    assert result["In_Equivalence_Range"] is False
    assert result["Means_Are_Different"] is True


def test_boot_func():
    x = np.random.normal(loc=2, size=10)
    y = np.random.normal(loc=2.5, size=15)
    result = boot_func(x, y, func=_mean_diff)
    assert len(result) == 2
    assert len(result[1]) == 2


def test_lrt(df):
    # read the data and build 3 nexted models
    model = Lmer("DV ~ IV3 + IV2 + (1|Group)", data=df)
    model.fit(summarize=False)
    model_sub = Lmer("DV ~ IV2 + (1|Group)", data=df)
    model_sub.fit(summarize=False)
    model_sub2 = Lmer("DV ~ 1+ (1|Group)", data=df)
    model_sub2.fit(summarize=False)

    # Can only compare Lmer models
    lm_model = Lm2("DV ~ IV3 + IV2", group="Group", data=df)
    with pytest.raises(TypeError):
        lrt([model, lm_model])

    # lrt test with REML (i.e. WITHOUT refitting the models)
    lrt_reml = lrt([model, model_sub, model_sub2], refit=False)
    # the order in which we give the models should not affect the output
    lrt_reml_scrambled = lrt([model_sub, model, model_sub2], refit=False)
    assert lrt_reml.equals(lrt_reml_scrambled) is True
    # now do an lrt with ML (i.e. refittiing the models)
    lrt_ml = lrt([model, model_sub, model_sub2], refit=True)
    # refitting with ML does change the output compared to REML
    assert lrt_reml.equals(lrt_ml) is False

    # pytest crashes with rpy2 in a conda env with python 3.9, so comment out this live test against
    # R; for the moment we will use the tables generated with this code when running interactively

    # rerun the models directly with rpy2 and compare
    # import rpy2.robjects as robjects
    # import rpy2.robjects.packages as rpackages
    # data = robjects.r('read.table(file ="sample_data.csv", header = T, sep=",")')
    # lme4 = rpackages.importr('lme4')
    # rmodel = lme4.lmer("DV ~ IV3 + IV2 + (1|Group)", data=data)
    # rmodel_sub = lme4.lmer("DV ~ IV2  + (1|Group)", data=data)
    # rmodel_sub2 = lme4.lmer("DV ~ 1  + (1|Group)", data=data)
    # r_lrt_reml = lme4.anova_merMod(rmodel, rmodel_sub, rmodel_sub2, refit=False)
    # r_lrt_ml = lme4.anova_merMod(rmodel, rmodel_sub, rmodel_sub2, refit=True)
    # # subset the pymer4 and r table to match (remove columns with model names and sign)
    # lrt_reml_sub = (lrt_reml.drop(lrt_reml.columns[[0, 9]], axis=1))
    # r_lrt_reml_sub = (pd.DataFrame.from_records(r_lrt_reml)).fillna("")
    # # make column names identical
    # r_lrt_reml_sub.columns = lrt_reml_sub.columns
    # # now assert they are equal

    r_lrt_reml_sub = pd.DataFrame.from_records(
        np.rec.array(
            [
                (
                    0,
                    3.0,
                    4832.10121511,
                    4845.10637787,
                    -2413.05060756,
                    4826.10121511,
                    "",
                    "",
                    "",
                ),
                (
                    1,
                    4.0,
                    4587.9706894,
                    4605.3109064,
                    -2289.9853447,
                    4579.9706894,
                    246.13052571481512,
                    1.0,
                    1.8115312634852814e-55,
                ),
                (
                    2,
                    5.0,
                    4584.81022022,
                    4606.48549148,
                    -2287.40511011,
                    4574.81022022,
                    5.160469174164973,
                    1.0,
                    0.02310665453923671,
                ),
            ],
            dtype=[
                ("index", "<i8"),
                ("npar", "<f8"),
                ("AIC", "<f8"),
                ("BIC", "<f8"),
                ("log-likelihood", "<f8"),
                ("deviance", "<f8"),
                ("Chisq", "O"),
                ("Df", "O"),
                ("P-val", "O"),
            ],
        )
    )

    pd.testing.assert_frame_equal(r_lrt_reml_sub, r_lrt_reml_sub, check_dtype=False)
    # # and now repeat for the ml table
    # lrt_ml_sub = (lrt_ml.drop(lrt_ml.columns[[0, 9]], axis=1))
    # r_lrt_ml_sub = (pd.DataFrame.from_records(r_lrt_ml)).fillna("")
    # r_lrt_ml_sub.columns = lrt_ml_sub.columns

    r_lrt_ml_sub = pd.DataFrame.from_records(
        np.rec.array(
            [
                (
                    0,
                    3.0,
                    4836.69171163,
                    4849.69687439,
                    -2415.34585582,
                    4830.69171163,
                    "",
                    "",
                    "",
                ),
                (
                    1,
                    4.0,
                    4586.95522083,
                    4604.29543783,
                    -2289.47761041,
                    4578.95522083,
                    251.7364908061154,
                    1.0,
                    1.08611087137599e-56,
                ),
                (
                    2,
                    5.0,
                    4586.10807729,
                    4607.78334855,
                    -2288.05403865,
                    4576.10807729,
                    2.8471435322935577,
                    1.0,
                    0.09153644160564649,
                ),
            ],
            dtype=[
                ("index", "<i8"),
                ("npar", "<f8"),
                ("AIC", "<f8"),
                ("BIC", "<f8"),
                ("log-likelihood", "<f8"),
                ("deviance", "<f8"),
                ("Chisq", "O"),
                ("Df", "O"),
                ("P-val", "O"),
            ],
        )
    )

<<<<<<< HEAD
    pd.testing.assert_frame_equal(r_lrt_ml_sub, r_lrt_ml_sub, check_dtype=False)


def test_ranef_as_data_frame(df, ranef_as_dataframe_correct_results):
    model = Lmer("IV1 ~ (1|Group)", data=df)
    model.fit(summarize=False)

    pd.testing.assert_frame_equal(
        ranef_as_dataframe_correct_results, model.ranef_df, check_exact=False, rtol=1e-5
    )
=======
    pd.testing.assert_frame_equal(r_lrt_ml_sub, r_lrt_ml_sub, check_dtype=False)
>>>>>>> bea6eb1f
<|MERGE_RESOLUTION|>--- conflicted
+++ resolved
@@ -224,9 +224,7 @@
         )
     )
 
-<<<<<<< HEAD
     pd.testing.assert_frame_equal(r_lrt_ml_sub, r_lrt_ml_sub, check_dtype=False)
-
 
 def test_ranef_as_data_frame(df, ranef_as_dataframe_correct_results):
     model = Lmer("IV1 ~ (1|Group)", data=df)
@@ -234,7 +232,4 @@
 
     pd.testing.assert_frame_equal(
         ranef_as_dataframe_correct_results, model.ranef_df, check_exact=False, rtol=1e-5
-    )
-=======
-    pd.testing.assert_frame_equal(r_lrt_ml_sub, r_lrt_ml_sub, check_dtype=False)
->>>>>>> bea6eb1f
+    )